--- conflicted
+++ resolved
@@ -14,13 +14,7 @@
 )
 
 const (
-<<<<<<< HEAD
 	interfacePkg = "vocab"
-	resolverPkg  = "resolver"
-=======
-	interfacePkg     = "vocab"
-	typePropertyName = "type"
->>>>>>> 9cdc46af
 )
 
 // File is a code-generated file.
@@ -268,7 +262,7 @@
 		return
 	}
 	var idPkg, typePkg *gen.PackageManager
-	idPkg, e = c.propertyPackageManager(rdf.VocabularyProperty{Name:"id"}, gen.JSONLDVocabName)
+	idPkg, e = c.propertyPackageManager(rdf.VocabularyProperty{Name: "id"}, gen.JSONLDVocabName)
 	if e != nil {
 		return
 	}
@@ -276,7 +270,7 @@
 	if e != nil {
 		return
 	}
-	typePkg, e = c.propertyPackageManager(rdf.VocabularyProperty{Name:"type"}, gen.JSONLDVocabName)
+	typePkg, e = c.propertyPackageManager(rdf.VocabularyProperty{Name: "type"}, gen.JSONLDVocabName)
 	if e != nil {
 		return
 	}
@@ -966,7 +960,6 @@
 	}
 	return
 }
-
 
 // rootFiles creates files that are applied for all vocabularies. These files
 // are the ones typically used by developers.
@@ -1288,7 +1281,7 @@
 	vName := strings.ToLower(gen.JSONLDVocabName)
 	// type property
 	var typePm *gen.PackageManager
-	typePm, e = c.propertyPackageManager(rdf.VocabularyProperty{Name:"type"}, gen.JSONLDVocabName)
+	typePm, e = c.propertyPackageManager(rdf.VocabularyProperty{Name: "type"}, gen.JSONLDVocabName)
 	if e != nil {
 		return
 	}
